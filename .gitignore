# Miscellaneous
*.class
*.lock
*.log
*.pyc
*.swp
.DS_Store
.atom/
.buildlog/
.history
.project
.svn/
bin/

<<<<<<< HEAD
# Mobile Tools for Java (J2ME)
.mtj.tmp/

# Package Files #
*.war
*.ear

# virtual machine crash logs (Reference: http://www.java.com/en/download/help/error_hotspot.xml)
hs_err_pid*

## Plugin-specific files:

# mpeltonen/sbt-idea plugin
.idea_modules/

# JIRA plugin
atlassian-ide-plugin.xml

# Mongo Explorer plugin
.idea/mongoSettings.xml

# Crashlytics plugin (for Android Studio and IntelliJ)
com_crashlytics_export_strings.xml
crashlytics.properties
crashlytics-build.properties
fabric.properties

### AndroidStudio Patch ###

!/gradle/wrapper/gradle-wrapper.jar

### CocoaPods ###
## CocoaPods GitIgnore Template

# CocoaPods - Only use to conserve bandwidth / Save time on Pushing
#           - Also handy if you have a lage number of dependant pods
#           - AS PER https://guides.cocoapods.org/using/using-cocoapods.html NEVER IGONRE THE LOCK FILE
Pods/

### Dart ###
# See https://www.dartlang.org/tools/private-files.html
.dart_tool/
=======
# IntelliJ related
*.iml
*.ipr
*.iws
.idea/
>>>>>>> ea4ff0d6

# Android Studio related
android/.classpath
android/.settings/

# Visual Studio Code related
.vscode/

# Flutter repo-specific
/bin/cache/
/bin/mingit/
/dev/benchmarks/mega_gallery/
/dev/bots/.recipe_deps
/dev/bots/android_tools/
/dev/docs/doc/
/dev/docs/lib/
/dev/docs/pubspec.yaml
/packages/flutter/coverage/
version

# Flutter/Dart/Pub related
**/doc/api/
.dart_tool/
.flutter-plugins
.packages
.pub-cache/
.pub/
build/
flutter_*.png
linked_*.ds
unlinked.ds
unlinked_spec.ds
flutter_export_environment.sh

# Android related
**/android/**/gradle-wrapper.jar
**/android/.gradle
**/android/captures/
**/android/gradlew
**/android/gradlew.bat
**/android/local.properties
**/android/**/GeneratedPluginRegistrant.java

# iOS/XCode related
**/ios/**/*.mode1v3
**/ios/**/*.mode2v3
**/ios/**/*.moved-aside
**/ios/**/*.pbxuser
**/ios/**/*.perspectivev3
**/ios/**/*sync/
**/ios/**/.sconsign.dblite
**/ios/**/.tags*
**/ios/**/.vagrant/
**/ios/**/DerivedData/
**/ios/**/Icon?
**/ios/**/Pods/
**/ios/**/.symlinks/
**/ios/**/profile
**/ios/**/xcuserdata
**/ios/.generated/
**/ios/Flutter/App.framework
**/ios/Flutter/Flutter.framework
**/ios/Flutter/Generated.xcconfig
**/ios/Flutter/app.flx
**/ios/Flutter/app.zip
**/ios/Flutter/flutter_assets/
**/ios/ServiceDefinitions.json
**/ios/Runner/GeneratedPluginRegistrant.*

# Exceptions to above rules.
!**/ios/**/default.mode1v3
!**/ios/**/default.mode2v3
!**/ios/**/default.pbxuser
!**/ios/**/default.perspectivev3
!/packages/flutter_tools/test/data/dart_dependencies_test/**/.packages<|MERGE_RESOLUTION|>--- conflicted
+++ resolved
@@ -12,56 +12,11 @@
 .svn/
 bin/
 
-<<<<<<< HEAD
-# Mobile Tools for Java (J2ME)
-.mtj.tmp/
-
-# Package Files #
-*.war
-*.ear
-
-# virtual machine crash logs (Reference: http://www.java.com/en/download/help/error_hotspot.xml)
-hs_err_pid*
-
-## Plugin-specific files:
-
-# mpeltonen/sbt-idea plugin
-.idea_modules/
-
-# JIRA plugin
-atlassian-ide-plugin.xml
-
-# Mongo Explorer plugin
-.idea/mongoSettings.xml
-
-# Crashlytics plugin (for Android Studio and IntelliJ)
-com_crashlytics_export_strings.xml
-crashlytics.properties
-crashlytics-build.properties
-fabric.properties
-
-### AndroidStudio Patch ###
-
-!/gradle/wrapper/gradle-wrapper.jar
-
-### CocoaPods ###
-## CocoaPods GitIgnore Template
-
-# CocoaPods - Only use to conserve bandwidth / Save time on Pushing
-#           - Also handy if you have a lage number of dependant pods
-#           - AS PER https://guides.cocoapods.org/using/using-cocoapods.html NEVER IGONRE THE LOCK FILE
-Pods/
-
-### Dart ###
-# See https://www.dartlang.org/tools/private-files.html
-.dart_tool/
-=======
 # IntelliJ related
 *.iml
 *.ipr
 *.iws
 .idea/
->>>>>>> ea4ff0d6
 
 # Android Studio related
 android/.classpath
