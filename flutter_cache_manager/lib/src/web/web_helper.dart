--- conflicted
+++ resolved
@@ -30,32 +30,20 @@
   final Map<String, BehaviorSubject<FileResponse>> _memCache;
 
   ///Download the file from the url
-<<<<<<< HEAD
   Stream<FileResponse> downloadFile(String url, {
+    String key,
     Map<String, String> authHeaders,
     bool ignoreMemCache = false,
     FileDecrypt decrypt,
   }) {
-    if (!_memCache.containsKey(url) || ignoreMemCache) {
-=======
-  Stream<FileResponse> downloadFile(String url,
-      {String key,
-      Map<String, String> authHeaders,
-      bool ignoreMemCache = false}) {
     key ??= url;
     if (!_memCache.containsKey(key) || ignoreMemCache) {
->>>>>>> 28b8d182
       var subject = BehaviorSubject<FileResponse>();
       _memCache[key] = subject;
 
       unawaited(() async {
         try {
-<<<<<<< HEAD
-          await for (var result in _updateFile(url, authHeaders: authHeaders, decrypt: decrypt)) {
-=======
-          await for (var result
-              in _updateFile(url, key, authHeaders: authHeaders)) {
->>>>>>> 28b8d182
+          await for (var result in _updateFile(url, key, authHeaders: authHeaders, decrypt: decrypt)) {
             subject.add(result);
           }
         } catch (e, stackTrace) {
@@ -70,28 +58,16 @@
   }
 
   ///Download the file from the url
-<<<<<<< HEAD
-  Stream<FileResponse> _updateFile(String url, {
+  Stream<FileResponse> _updateFile(String url, String key, {
     Map<String, String> authHeaders,
     FileDecrypt decrypt,
   }) async* {
-    var cacheObject = await _store.retrieveCacheData(url);
-    cacheObject ??= CacheObject(url);
-    final response = await _download(cacheObject, authHeaders);
-    yield* _manageResponse(cacheObject, response, decrypt);
-
-    final file = (await _store.fileDir).childFile(cacheObject.relativePath);
-    yield FileInfo(file, FileSource.Online, cacheObject.validTill, url);
-=======
-  Stream<FileResponse> _updateFile(String url, String key,
-      {Map<String, String> authHeaders}) async* {
     var cacheObject = await _store.retrieveCacheData(key);
     cacheObject = cacheObject == null
         ? CacheObject(url, key: key)
         : cacheObject.copyWith(url: url);
     final response = await _download(cacheObject, authHeaders);
-    yield* _manageResponse(cacheObject, response);
->>>>>>> 28b8d182
+    yield* _manageResponse(cacheObject, response, decrypt);
   }
 
   Future<FileServiceResponse> _download(
@@ -107,20 +83,14 @@
       headers[HttpHeaders.ifNoneMatchHeader] = cacheObject.eTag;
     }
 
-    print('--- requesting file ${cacheObject.url} headers=$headers');
     return _fileFetcher.get(cacheObject.url, headers: headers);
   }
 
-<<<<<<< HEAD
-  Stream<DownloadProgress> _manageResponse(
+  Stream<FileResponse> _manageResponse(
       CacheObject cacheObject,
       FileServiceResponse response,
       FileDecrypt decrypt,
   ) async* {
-=======
-  Stream<FileResponse> _manageResponse(
-      CacheObject cacheObject, FileServiceResponse response) async* {
->>>>>>> 28b8d182
     final hasNewFile = statusCodesNewFile.contains(response.statusCode);
     final keepOldFile = statusCodesFileNotChanged.contains(response.statusCode);
     if (!hasNewFile && !keepOldFile) {
@@ -134,13 +104,9 @@
     final oldCacheObject = cacheObject;
     var newCacheObject = _setDataFromHeaders(cacheObject, response);
     if (statusCodesNewFile.contains(response.statusCode)) {
-<<<<<<< HEAD
-      await for (var progress in _saveFile(cacheObject, response, decrypt)) {
-=======
       int savedBytes;
-      await for (var progress in _saveFile(newCacheObject, response)) {
+      await for (var progress in _saveFile(newCacheObject, response, decrypt)) {
         savedBytes = progress;
->>>>>>> 28b8d182
         yield DownloadProgress(
             cacheObject.url, response.contentLength, progress);
       }
